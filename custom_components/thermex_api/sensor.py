# File: custom_components/thermex_api/sensor.py
"""
Thermex API sensors for runtime tracking of the Thermex Fan.
Creates persistent sensors for:
 - runtime_hours
 - last_reset
 - filter_time
"""
import logging
from datetime import datetime

from homeassistant.components.sensor import SensorEntity, SensorDeviceClass
from homeassistant.helpers.update_coordinator import CoordinatorEntity
from homeassistant.helpers.dispatcher import async_dispatcher_connect
from homeassistant.helpers.storage import Store
from homeassistant.helpers.entity import DeviceInfo
from homeassistant.core import callback
from homeassistant.util.dt import parse_datetime

from .const import DOMAIN, THERMEX_NOTIFY
from .hub import ThermexHub
from .runtime_manager import RuntimeManager  # Ensure this is implemented as discussed

_LOGGER = logging.getLogger(__name__)

STORAGE_VERSION = 1

async def async_setup_entry(hass, entry, async_add_entities):
    """Set up persistent runtime-tracking sensors for the Thermex fan."""
    hub: ThermexHub = hass.data[DOMAIN][entry.entry_id]
    store = Store(
        hass,
        STORAGE_VERSION,
        f"{DOMAIN}_{entry.entry_id}_runtime.json"
    )
    runtime_manager = RuntimeManager(store, hub)
    await runtime_manager.load()

    device_info = DeviceInfo(
        identifiers={(DOMAIN, hub.unique_id)},
        manufacturer="Thermex",
        name=f"Thermex Hood ({hub._host})",
        model="ESP-API",
    )

    async_add_entities([
<<<<<<< HEAD
        RuntimeHoursSensor(runtime_manager, device_info),
        LastResetSensor(runtime_manager, device_info),
        FilterTimeSensor(runtime_manager, device_info),
=======
        RuntimeHoursSensor(hub, store, data, entry.options, device_info),
        #LastStartSensor(hub, store, data, entry.options, device_info),
        LastResetSensor(hub, store, data, entry.options, device_info),
        FilterTimeSensor(coordinator, hub),
>>>>>>> b2caddda
    ], update_before_add=True)


class BaseRuntimeSensor(SensorEntity):
    """Base class for runtime sensors that listen to THERMEX_NOTIFY."""
    def __init__(self, runtime_manager, device_info):
        self._runtime_manager = runtime_manager
        self._attr_device_info = device_info
        self._unsub = None

    async def async_added_to_hass(self):
        self._unsub = async_dispatcher_connect(
            self.hass, THERMEX_NOTIFY, self._handle_notify
        )
        self.async_write_ha_state()

    async def async_will_remove_from_hass(self):
        if self._unsub:
            self._unsub()

    @callback
    def _handle_notify(self, ntf_type, data):
        """On any fan notify, refresh this sensor."""
        if ntf_type.lower() == "fan":
            self.async_write_ha_state()


class RuntimeHoursSensor(BaseRuntimeSensor):
    """Sensor for the cumulative runtime hours of the Thermex fan."""
    _attr_name = "Thermex Fan Runtime"
    _attr_unit_of_measurement = "h"
    _attr_state_class = "measurement"

    def __init__(self, runtime_manager, device_info):
        super().__init__(runtime_manager, device_info)
        self._attr_unique_id = f"{device_info.identifiers[0][1]}_runtime_hours"

    @property
    def native_value(self):
        return self._runtime_manager.get_runtime_hours()


class LastResetSensor(BaseRuntimeSensor):
    """Timestamp when the runtime counter was last reset."""
    _attr_name = "Thermex Fan Last Reset"
    _attr_device_class = SensorDeviceClass.TIMESTAMP

    def __init__(self, runtime_manager, device_info):
        super().__init__(runtime_manager, device_info)
        self._attr_unique_id = f"{device_info.identifiers[0][1]}_last_reset"

    @property
    def native_value(self):
        iso = self._runtime_manager.get_last_reset()
        if iso:
            return parse_datetime(iso)
        return None
<<<<<<< HEAD


class FilterTimeSensor(BaseRuntimeSensor):
    """Sensor to display current filter time from the runtime manager."""
=======
     
class FilterTimeSensor(CoordinatorEntity, SensorEntity):
    """Sensor to display current filter time from the Thermex hub."""
>>>>>>> b2caddda

    _attr_name = "Thermex Filter Time"
    _attr_icon = "mdi:clock"
    _attr_native_unit_of_measurement = "h"
    _attr_state_class = "measurement"

<<<<<<< HEAD
    def __init__(self, runtime_manager, device_info):
        super().__init__(runtime_manager, device_info)
        self._attr_unique_id = f"{device_info.identifiers[0][1]}_filter_time"

    @property
    def native_value(self):
        # If filter time is equivalent to runtime_hours, simply return that
        return self._runtime_manager.get_filter_time()
        # If you want to display runtime_hours as filter time, use:
        # return self._runtime_manager.get_runtime_hours()
=======
    def __init__(self, coordinator, hub):        
        super().__init__(coordinator)
        self._hub = hub
        self._attr_unique_id = f"{hub.unique_id}_filter_time"

    @property
    def native_value(self):
        return self.coordinator.data.get("filtertime", 0)
>>>>>>> b2caddda
<|MERGE_RESOLUTION|>--- conflicted
+++ resolved
@@ -44,16 +44,9 @@
     )
 
     async_add_entities([
-<<<<<<< HEAD
         RuntimeHoursSensor(runtime_manager, device_info),
         LastResetSensor(runtime_manager, device_info),
         FilterTimeSensor(runtime_manager, device_info),
-=======
-        RuntimeHoursSensor(hub, store, data, entry.options, device_info),
-        #LastStartSensor(hub, store, data, entry.options, device_info),
-        LastResetSensor(hub, store, data, entry.options, device_info),
-        FilterTimeSensor(coordinator, hub),
->>>>>>> b2caddda
     ], update_before_add=True)
 
 
@@ -111,23 +104,16 @@
         if iso:
             return parse_datetime(iso)
         return None
-<<<<<<< HEAD
 
 
 class FilterTimeSensor(BaseRuntimeSensor):
     """Sensor to display current filter time from the runtime manager."""
-=======
-     
-class FilterTimeSensor(CoordinatorEntity, SensorEntity):
-    """Sensor to display current filter time from the Thermex hub."""
->>>>>>> b2caddda
 
     _attr_name = "Thermex Filter Time"
     _attr_icon = "mdi:clock"
     _attr_native_unit_of_measurement = "h"
     _attr_state_class = "measurement"
 
-<<<<<<< HEAD
     def __init__(self, runtime_manager, device_info):
         super().__init__(runtime_manager, device_info)
         self._attr_unique_id = f"{device_info.identifiers[0][1]}_filter_time"
@@ -137,14 +123,4 @@
         # If filter time is equivalent to runtime_hours, simply return that
         return self._runtime_manager.get_filter_time()
         # If you want to display runtime_hours as filter time, use:
-        # return self._runtime_manager.get_runtime_hours()
-=======
-    def __init__(self, coordinator, hub):        
-        super().__init__(coordinator)
-        self._hub = hub
-        self._attr_unique_id = f"{hub.unique_id}_filter_time"
-
-    @property
-    def native_value(self):
-        return self.coordinator.data.get("filtertime", 0)
->>>>>>> b2caddda
+        # return self._runtime_manager.get_runtime_hours()