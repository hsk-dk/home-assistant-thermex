--- conflicted
+++ resolved
@@ -116,19 +116,9 @@
             self.hass.async_create_task(self._runtime_manager.save())
 
         # turned off?
-<<<<<<< HEAD
         if not new_on and self._is_on:
             self._runtime_manager.stop()
             self.hass.async_create_task(self._runtime_manager.save())
-=======
-        if not new_on and self._is_on and self._last_start:
-            run = now - float(self._last_start)
-            self._runtime += run / 3600.0
-            self._data["runtime_hours"] = self._runtime
-            self._hub.update_filter_time_from_runtime(self._runtime)
-            self._last_start = None
-            self._data["last_start"] = None
->>>>>>> b2caddda
 
         # always record last_reset on first on
         if new_on and self._runtime_manager.get_last_reset() is None:
